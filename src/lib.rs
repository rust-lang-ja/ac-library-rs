<<<<<<< HEAD
mod convolution;
mod dsu;
mod fenwicktree;
mod lazysegtree;
mod math;
mod maxflow;
mod mincostflow;
mod modint;
mod scc;
mod segtree;
mod string;
mod twosat;
=======
pub mod convolution;
pub mod dsu;
pub mod fenwicktree;
pub mod lazysegtree;
pub mod math;
pub mod maxflow;
pub mod mincostflow;
pub mod modint;
pub mod scc;
pub mod segtree;
#[allow(clippy::many_single_char_names)]
pub mod string;
pub mod twosat;
>>>>>>> fdc049e3

pub(crate) mod internal_bit;
pub(crate) mod internal_math;
pub(crate) mod internal_queue;
pub(crate) mod internal_scc;
pub(crate) mod internal_type_traits;

pub use convolution::{convolution, convolution_i64};
pub use dsu::Dsu;
pub use fenwicktree::FenwickTree;
pub use lazysegtree::{LazySegtree, MapMonoid};
pub use math::{crt, floor_sum, inv_mod, pow_mod};
pub use maxflow::{Edge, MfGraph};
pub use mincostflow::MinCostFlowGraph;
pub use modint::{
    Barrett, ButterflyCache, DefaultId, DynamicModInt, Id, Mod1000000007, Mod998244353, ModInt,
    ModInt1000000007, ModInt998244353, Modulus, RemEuclidU32, StaticModInt,
};
pub use scc::SccGraph;
pub use segtree::{Additive, Max, Min, Monoid, Multiplicative, Segtree};
pub use string::{
    lcp_array, lcp_array_arbitrary, suffix_array, suffix_array_arbitrary, suffix_array_manual,
    z_algorithm, z_algorithm_arbitrary,
};
pub use twosat::TwoSat;<|MERGE_RESOLUTION|>--- conflicted
+++ resolved
@@ -1,17 +1,3 @@
-<<<<<<< HEAD
-mod convolution;
-mod dsu;
-mod fenwicktree;
-mod lazysegtree;
-mod math;
-mod maxflow;
-mod mincostflow;
-mod modint;
-mod scc;
-mod segtree;
-mod string;
-mod twosat;
-=======
 pub mod convolution;
 pub mod dsu;
 pub mod fenwicktree;
@@ -22,10 +8,8 @@
 pub mod modint;
 pub mod scc;
 pub mod segtree;
-#[allow(clippy::many_single_char_names)]
 pub mod string;
 pub mod twosat;
->>>>>>> fdc049e3
 
 pub(crate) mod internal_bit;
 pub(crate) mod internal_math;
