<<<<<<< HEAD
pub mod convolution;
pub mod dsu;
pub mod fenwicktree;
pub mod lazysegtree;
pub mod math;
pub mod maxflow;
pub mod mincostflow;
pub mod modint;
pub mod scc;
pub mod segtree;
pub mod string;
pub mod twosat;

pub(crate) mod internal_bit;
pub(crate) mod internal_math;
pub(crate) mod internal_queue;
pub(crate) mod internal_scc;
pub(crate) mod internal_type_traits;
=======
mod convolution;
mod dsu;
mod fenwicktree;
mod lazysegtree;
mod math;
mod maxflow;
mod mincostflow;
mod modint;
mod scc;
mod segtree;
mod string;
mod twosat;

pub use fenwicktree::FenwickTree;
>>>>>>> 5809126c
<|MERGE_RESOLUTION|>--- conflicted
+++ resolved
@@ -1,4 +1,3 @@
-<<<<<<< HEAD
 pub mod convolution;
 pub mod dsu;
 pub mod fenwicktree;
@@ -17,19 +16,5 @@
 pub(crate) mod internal_queue;
 pub(crate) mod internal_scc;
 pub(crate) mod internal_type_traits;
-=======
-mod convolution;
-mod dsu;
-mod fenwicktree;
-mod lazysegtree;
-mod math;
-mod maxflow;
-mod mincostflow;
-mod modint;
-mod scc;
-mod segtree;
-mod string;
-mod twosat;
 
-pub use fenwicktree::FenwickTree;
->>>>>>> 5809126c
+pub use fenwicktree::FenwickTree;