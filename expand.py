--- conflicted
+++ resolved
@@ -46,23 +46,15 @@
                    'scc': ('internal_scc',),
                    'segtree': ('internal_bit', 'internal_type_traits',),
                    'twosat': ('internal_scc',), }
-<<<<<<< HEAD
 src_path = pathlib.Path(sys.argv[0]).parent.joinpath('src')
-=======
-src_path = 'src/'
 output_path = None
->>>>>>> 33dc5142
 
 
 def output_file(filename):
     global src_path
 
     res = []
-<<<<<<< HEAD
-    with open(src_path.joinpath(filename+'.rs'), 'r') as f:
-=======
-    with open(src_path+filename+'.rs', 'r', encoding='utf-8', newline='') as f:
->>>>>>> 33dc5142
+    with open(src_path.joinpath(filename+'.rs'), 'r', encoding='utf-8', newline='') as f:
         res.append('pub mod {} {{'.format(filename))
 
         for line in f:
